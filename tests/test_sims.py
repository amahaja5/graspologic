# Copyright (c) Microsoft Corporation and contributors.
# Licensed under the MIT License.

import unittest
import graspologic as gs
import numpy as np
import networkx as nx
<<<<<<< HEAD
from graspologic.simulations import *
from graspologic.utils.utils import is_symmetric, is_loopless
=======
from graspy.simulations import *
from graspy.utils.utils import is_symmetric, is_loopless, symmetrize, cartprod
>>>>>>> 4ef123c0


def remove_diagonal(A):
    # indices of A
    Aind = np.ravel_multi_index(np.indices(A.shape), A.shape)
    # indices of the diagonal
    eind = np.ravel_multi_index(np.where(np.eye(A.shape[1])), A.shape)
    # set difference of A indices and identity
    dind = np.unravel_index(np.setdiff1d(Aind, eind), A.shape)
    return A[dind]


class Test_ER(unittest.TestCase):
    @classmethod
    def setUpClass(cls):
        cls.n = 20
        cls.M = 45
        cls.p = 0.2

    def test_ernm(self):
        A = er_nm(self.n, self.M)
        # symmetric, so summing will give us twice the ecount of
        # the full adjacency matrix
        self.assertTrue(A.sum() == 2 * self.M)
        self.assertTrue(A.shape == (self.n, self.n))

    def test_ernp(self):
        np.random.seed(123456)
        A = er_np(self.n, self.p)
        # symmetric, so summing will give us twice the ecount of
        # the full adjacency matrix
        dind = remove_diagonal(A)
        self.assertTrue(np.isclose(dind.sum() / float(len(dind)), self.p, atol=0.02))
        self.assertTrue(A.shape == (self.n, self.n))


class Test_ZINM(unittest.TestCase):
    @classmethod
    def setUpClass(cls):
        cls.n = 20
        cls.M = 120
        cls.wt = np.random.normal
        cls.mean = 2
        cls.std = 1
        cls.wtargs = dict(loc=cls.mean, scale=cls.std)
        cls.seed = 12345

    def test_loop_directed(self):
        np.random.seed(12345)
        Abin = er_nm(self.n, self.M, directed=True, loops=True)
        Awt = er_nm(
            self.n, self.M, directed=True, loops=True, wt=self.wt, wtargs=self.wtargs
        )
        # check that correct number of edges assigned
        # sum of nonzero entries and correct for the fact that the diagonal
        # is part of the model now
        self.assertTrue(Abin.sum() == self.M)
        self.assertTrue((Awt != 0).sum() == self.M)

        # check that the nonzero edges have mean self.mean and var self.var
        self.assertTrue(np.isclose(np.mean(Awt[Awt != 0]), self.mean, atol=0.2))
        self.assertTrue(np.isclose(np.std(Awt[Awt != 0]), self.std, atol=0.2))

        # check loopless and undirected
        self.assertFalse(is_symmetric(Abin))
        self.assertFalse(is_symmetric(Awt))
        self.assertFalse(is_loopless(Abin))
        self.assertFalse(is_loopless(Awt))

        # check dimensions
        self.assertTrue(Abin.shape == (self.n, self.n))
        self.assertTrue(Awt.shape == (self.n, self.n))
        pass

    def test_noloop_directed(self):
        np.random.seed(12345)
        Abin = er_nm(self.n, self.M, directed=True)
        Awt = er_nm(self.n, self.M, wt=self.wt, directed=True, wtargs=self.wtargs)
        # check that correct number of edges assigned
        self.assertTrue(Abin.sum() == self.M)
        self.assertTrue((Awt != 0).sum() == self.M)

        dind = remove_diagonal(Awt)
        # check that the nonzero edges have mean self.mean and var self.var
        self.assertTrue(np.isclose(np.mean(dind[dind != 0]), self.mean, atol=0.15))
        self.assertTrue(np.isclose(np.std(dind[dind != 0]), self.std, atol=0.15))

        # check loopless and undirected
        self.assertFalse(is_symmetric(Abin))
        self.assertFalse(is_symmetric(Awt))
        self.assertTrue(is_loopless(Abin))
        self.assertTrue(is_loopless(Awt))

        # check dimensions
        self.assertTrue(Abin.shape == (self.n, self.n))
        self.assertTrue(Awt.shape == (self.n, self.n))
        pass

    def test_loop_undirected(self):
        np.random.seed(12345)
        Abin = er_nm(self.n, self.M, loops=True)
        Awt = er_nm(self.n, self.M, loops=True, wt=self.wt, wtargs=self.wtargs)
        # check that correct number of edges assigned
        # sum of nonzero entries and correct for the fact that the diagonal
        # is part of the model now
        self.assertTrue(Abin.sum() + np.diag(Abin).sum() == 2 * self.M)
        self.assertTrue((Awt != 0).sum() + np.diag(Awt != 0).sum() == 2 * self.M)

        # check that the nonzero edges have mean self.mean and var self.var
        self.assertTrue(np.isclose(np.mean(Awt[Awt != 0]), self.mean, atol=0.15))
        self.assertTrue(np.isclose(np.std(Awt[Awt != 0]), self.std, atol=0.15))

        # check loopless and undirected
        self.assertTrue(is_symmetric(Abin))
        self.assertTrue(is_symmetric(Awt))
        self.assertFalse(is_loopless(Abin))
        self.assertFalse(is_loopless(Awt))

        # check dimensions
        self.assertTrue(Abin.shape == (self.n, self.n))
        self.assertTrue(Awt.shape == (self.n, self.n))
        pass

    def test_noloop_undirected(self):
        np.random.seed(12345)
        Abin = er_nm(self.n, self.M)
        Awt = er_nm(self.n, self.M, wt=self.wt, wtargs=self.wtargs)
        # check that correct number of edges assigned
        self.assertTrue(Abin.sum() == 2 * self.M)
        self.assertTrue((Awt != 0).sum() == 2 * self.M)

        dind = remove_diagonal(Awt)
        # check that the nonzero edges have mean self.mean and var self.var
        self.assertTrue(np.isclose(np.mean(dind[dind != 0]), self.mean, atol=0.15))
        self.assertTrue(np.isclose(np.std(dind[dind != 0]), self.std, atol=0.15))

        # check loopless and undirected
        self.assertTrue(is_symmetric(Abin))
        self.assertTrue(is_symmetric(Awt))
        self.assertTrue(is_loopless(Abin))
        self.assertTrue(is_loopless(Awt))

        # check dimensions
        self.assertTrue(Abin.shape == (self.n, self.n))
        self.assertTrue(Awt.shape == (self.n, self.n))

    def test_bad_inputs(self):
        with self.assertRaises(TypeError):
            n = "10"
            er_nm(n, self.M)

        with self.assertRaises(ValueError):
            n = -1
            er_nm(n, self.M)

        with self.assertRaises(TypeError):
            m = 1.0
            er_nm(self.n, m)

        with self.assertRaises(ValueError):
            m = -1
            er_nm(self.n, m)

        with self.assertRaises(TypeError):
            loops = "True"
            er_nm(self.n, self.M, loops=loops)

        with self.assertRaises(TypeError):
            directed = "True"
            er_nm(self.n, self.M, directed=directed)

        with self.assertRaises(TypeError):
            wt = np.random
            er_nm(self.n, self.M, wt=wt)

        with self.assertRaises(ValueError):
            m = 10000
            er_nm(self.n, m)


class Test_ZINP(unittest.TestCase):
    @classmethod
    def setUpClass(cls):
        cls.n = 50
        cls.p = 0.5
        cls.wt = np.random.normal
        cls.mean = 2
        cls.std = 1
        cls.wtargs = dict(loc=cls.mean, scale=cls.std)
        cls.seed = 123

    def test_loop_directed(self):
        np.random.seed(123)
        Abin = er_np(self.n, self.p, directed=True, loops=True)
        Awt = er_np(
            self.n, self.p, directed=True, loops=True, wt=self.wt, wtargs=self.wtargs
        )
        # check that correct number of edges assigned
        # sum of nonzero entries and correct for the fact that the diagonal
        # is part of the model now
        self.assertTrue(
            np.isclose(Abin.sum() / float(np.prod(Abin.shape)), self.p, atol=0.1)
        )
        self.assertTrue(
            np.isclose((Awt != 0).sum() / float(np.prod(Awt.shape)), self.p, atol=0.1)
        )

        # check that the nonzero edges have mean self.mean and var self.var
        self.assertTrue(np.isclose(np.mean(Awt[Awt != 0]), self.mean, atol=0.2))
        self.assertTrue(np.isclose(np.std(Awt[Awt != 0]), self.std, atol=0.2))

        # check loopless and undirected
        self.assertFalse(is_symmetric(Abin))
        self.assertFalse(is_symmetric(Awt))
        self.assertFalse(is_loopless(Abin))
        self.assertFalse(is_loopless(Awt))

        # check dimensions
        self.assertTrue(Abin.shape == (self.n, self.n))
        self.assertTrue(Awt.shape == (self.n, self.n))

    def test_noloop_directed(self):
        np.random.seed(12345)
        Abin = er_np(self.n, self.p, directed=True)
        Awt = er_np(self.n, self.p, wt=self.wt, directed=True, wtargs=self.wtargs)
        # check that correct number of edges assigned
        dind = remove_diagonal(Abin)
        dindwt = remove_diagonal(Awt)
        self.assertTrue(np.isclose(dind.sum() / float(len(dind)), self.p, atol=0.1))
        self.assertTrue(
            np.isclose((dindwt != 0).sum() / float(len(dindwt)), self.p, atol=0.1)
        )

        # check that the nonzero edges have mean self.mean and var self.var
        self.assertTrue(np.isclose(np.mean(dindwt[dindwt != 0]), self.mean, atol=0.5))
        self.assertTrue(np.isclose(np.std(dindwt[dindwt != 0]), self.std, atol=0.5))

        # check loopless and undirected
        self.assertFalse(is_symmetric(Abin))
        self.assertFalse(is_symmetric(Awt))
        self.assertTrue(is_loopless(Abin))
        self.assertTrue(is_loopless(Awt))

        # check dimensions
        self.assertTrue(Abin.shape == (self.n, self.n))
        self.assertTrue(Awt.shape == (self.n, self.n))
        pass

    def test_loop_undirected(self):
        np.random.seed(12345)
        Abin = er_np(self.n, self.p, loops=True)
        Awt = er_np(self.n, self.p, loops=True, wt=self.wt, wtargs=self.wtargs)
        # check that correct number of edges assigned
        self.assertTrue(
            np.isclose(Abin.sum() / float(np.prod(Abin.shape)), self.p, atol=0.02)
        )
        self.assertTrue(
            np.isclose((Awt != 0).sum() / float(np.prod(Awt.shape)), self.p, atol=0.02)
        )
        # check that the nonzero edges have mean self.mean and var self.var
        self.assertTrue(np.isclose(np.mean(Awt[Awt != 0]), self.mean, atol=0.15))
        self.assertTrue(np.isclose(np.std(Awt[Awt != 0]), self.std, atol=0.15))

        # check loopless and undirected
        self.assertTrue(is_symmetric(Abin))
        self.assertTrue(is_symmetric(Awt))
        self.assertFalse(is_loopless(Abin))
        self.assertFalse(is_loopless(Awt))

        # check dimensions
        self.assertTrue(Abin.shape == (self.n, self.n))
        self.assertTrue(Awt.shape == (self.n, self.n))
        pass

    def test_noloop_undirected(self):
        np.random.seed(123)
        Abin = er_np(self.n, self.p)
        Awt = er_np(self.n, self.p, wt=self.wt, wtargs=self.wtargs)
        # check that correct number of edges assigned
        dind = remove_diagonal(Abin)
        dindwt = remove_diagonal(Awt)
        self.assertTrue(np.isclose(dind.sum() / float(len(dind)), self.p, atol=0.02))
        self.assertTrue(
            np.isclose((dindwt != 0).sum() / float(len(dindwt)), self.p, atol=0.02)
        )

        # check that the nonzero edges have mean self.mean and var self.var
        self.assertTrue(np.isclose(np.mean(dindwt[dindwt != 0]), self.mean, atol=0.15))
        self.assertTrue(np.isclose(np.std(dindwt[dindwt != 0]), self.std, atol=0.15))

        # check loopless and undirected
        self.assertTrue(is_symmetric(Abin))
        self.assertTrue(is_symmetric(Awt))
        self.assertTrue(is_loopless(Abin))
        self.assertTrue(is_loopless(Awt))

        # check dimensions
        self.assertTrue(Abin.shape == (self.n, self.n))
        self.assertTrue(Awt.shape == (self.n, self.n))

    def test_bad_inputs(self):
        with self.assertRaises(TypeError):
            n = "10"
            er_np(n, self.p)

        with self.assertRaises(ValueError):
            n = -1
            er_np(n, self.p)

        with self.assertRaises(TypeError):
            p = "1"
            er_np(self.n, p)

        with self.assertRaises(ValueError):
            p = -0.5
            er_np(self.n, p)

        with self.assertRaises(ValueError):
            p = 5.0
            er_np(self.n, p)

        with self.assertRaises(TypeError):
            loops = "True"
            er_np(self.n, self.p, loops=loops)

        with self.assertRaises(TypeError):
            directed = "True"
            er_np(self.n, self.p, directed=directed)

        with self.assertRaises(TypeError):
            wt = np.random
            er_np(self.n, self.p, wt=wt)

        with self.assertRaises(TypeError):
            dc = np.array(np.random.power)
            er_np(self.n, self.p, dc=dc)


class Test_WSBM(unittest.TestCase):
    @classmethod
    def setUpClass(cls):
        # 120 vertex graph w one community having 50 and another
        # w 70 vertices
        cls.n = [50, 70]
        cls.vcount = np.cumsum(cls.n)
        # define non-symmetric probability matrix as uneven
        cls.Pns = np.vstack(([0.6, 0.2], [0.3, 0.4]))
        # define symmetric probability as evenly weighted
        cls.Psy = np.vstack(([0.6, 0.2], [0.3, 0.4]))
        cls.Psy = symmetrize(cls.Psy)
        cls.seed = 12345

    def test_sbm_label(self):
        np.random.seed(1)
        n = [3, 3]
        p = [[0.5, 0.1], [0.1, 0.5]]
        A, l = sbm(n, p, return_labels=True)
        label = [0, 0, 0, 1, 1, 1]
        self.assertTrue(np.allclose(l, label))

    def test_sbm(self):
        n = [50, 60, 70]
        vcount = np.cumsum(n)
        # define symmetric probability as evenly weighted
        Psy = np.vstack(([0.6, 0.2, 0.3], [0.3, 0.4, 0.2], [0.2, 0.8, 0.1]))
        Psy = symmetrize(Psy)
        np.random.seed(12345)
        A = sbm(n, Psy)
        for i in range(0, len(n)):
            for j in range(0, len(n)):
                irange = np.arange(vcount[i] - n[i], vcount[i])
                jrange = np.arange(vcount[j] - n[j], vcount[j])

                block = A[
                    (vcount[i] - n[i]) : vcount[i], (vcount[j] - n[j]) : vcount[j]
                ]
                if i == j:
                    block = remove_diagonal(block)
                self.assertTrue(np.isclose(np.mean(block), Psy[i, j], atol=0.02))
        self.assertTrue(is_symmetric(A))
        self.assertTrue(is_loopless(A))
        # check dimensions
        self.assertTrue(A.shape == (np.sum(n), np.sum(n)))
        pass

    def test_sbm_singlewt_undirected_loopless(self):
        np.random.seed(12345)
        wt = np.random.normal
        params = {"loc": 2, "scale": 2}
        A = sbm(self.n, self.Psy, wt=wt, wtargs=params)
        for i in range(0, len(self.n)):
            for j in range(0, len(self.n)):
                irange = np.arange(self.vcount[i] - self.n[i], self.vcount[i])
                jrange = np.arange(self.vcount[j] - self.n[j], self.vcount[j])

                block = A[
                    (self.vcount[i] - self.n[i]) : self.vcount[i],
                    (self.vcount[j] - self.n[j]) : self.vcount[j],
                ]
                if i == j:
                    block = remove_diagonal(block)
                self.assertTrue(
                    np.isclose(np.mean(block != 0), self.Psy[i, j], atol=0.02)
                )
                self.assertTrue(
                    np.isclose(np.mean(block[block != 0]), params["loc"], atol=0.2)
                )
                self.assertTrue(
                    np.isclose(np.std(block[block != 0]), params["scale"], atol=0.2)
                )
        self.assertTrue(is_symmetric(A))
        self.assertTrue(is_loopless(A))
        # check dimensions
        self.assertTrue(A.shape == (np.sum(self.n), np.sum(self.n)))

    # below are the expectations of the estimators for the relevant weight
    # functions we exhaustively test
    def exp_normal(self, x):
        return {"loc": np.mean(x), "scale": np.std(x)}

    def exp_poisson(self, x):
        return {"lam": np.mean(x)}

    def exp_exp(self, x):
        return {"scale": np.mean(x)}

    def exp_unif(self, x):
        return {"low": np.min(x), "high": np.max(x)}

    def test_sbm_multiwt_directed_loopless(self):
        np.random.seed(12345)
        Wt = np.vstack(
            (
                [np.random.normal, np.random.poisson],
                [np.random.exponential, np.random.uniform],
            )
        )
        Wtargs = np.vstack(
            (
                [{"loc": 2, "scale": 2}, {"lam": 5}],
                [{"scale": 2}, {"low": 5, "high": 10}],
            )
        )
        check = np.vstack(
            ([self.exp_normal, self.exp_poisson], [self.exp_exp, self.exp_unif])
        )
        A = sbm(self.n, self.Psy, wt=Wt, directed=True, wtargs=Wtargs)
        for i in range(0, len(self.n)):
            for j in range(0, len(self.n)):
                irange = np.arange(self.vcount[i] - self.n[i], self.vcount[i])
                jrange = np.arange(self.vcount[j] - self.n[j], self.vcount[j])

                block = A[
                    (self.vcount[i] - self.n[i]) : self.vcount[i],
                    (self.vcount[j] - self.n[j]) : self.vcount[j],
                ]
                if i == j:
                    block = remove_diagonal(block)
                self.assertTrue(
                    np.isclose(np.mean(block != 0), self.Psy[i, j], atol=0.02)
                )
                fit = check[i, j](block[block != 0])
                for k, v in fit.items():
                    self.assertTrue(np.isclose(v, Wtargs[i, j][k], atol=0.2))
        self.assertFalse(is_symmetric(A))
        self.assertTrue(is_loopless(A))
        # check dimensions
        self.assertTrue(A.shape == (np.sum(self.n), np.sum(self.n)))
        pass

    def test_sbm_multiwt_undirected_loopless(self):
        np.random.seed(12345)
        Wt = np.vstack(
            (
                [np.random.normal, np.random.poisson],
                [np.random.poisson, np.random.uniform],
            )
        )
        Wtargs = np.vstack(
            ([{"loc": 2, "scale": 2}, {"lam": 5}], [{"lam": 5}, {"low": 5, "high": 10}])
        )
        check = np.vstack(
            ([self.exp_normal, self.exp_poisson], [self.exp_poisson, self.exp_unif])
        )
        A = sbm(self.n, self.Psy, wt=Wt, directed=False, wtargs=Wtargs)
        for i in range(0, len(self.n)):
            for j in range(0, len(self.n)):
                irange = np.arange(self.vcount[i] - self.n[i], self.vcount[i])
                jrange = np.arange(self.vcount[j] - self.n[j], self.vcount[j])

                block = A[
                    (self.vcount[i] - self.n[i]) : self.vcount[i],
                    (self.vcount[j] - self.n[j]) : self.vcount[j],
                ]
                if i == j:
                    block = remove_diagonal(block)
                self.assertTrue(
                    np.isclose(np.mean(block != 0), self.Psy[i, j], atol=0.02)
                )
                fit = check[i, j](block[block != 0])
                for k, v in fit.items():
                    self.assertTrue(np.isclose(v, Wtargs[i, j][k], atol=0.2))
        self.assertTrue(is_symmetric(A))
        self.assertTrue(is_loopless(A))
        # check dimensions
        self.assertTrue(A.shape == (np.sum(self.n), np.sum(self.n)))
        pass

    def test_sbm_multiwt_directed_loopy(self):
        np.random.seed(12345)
        Wt = np.vstack(
            (
                [np.random.normal, np.random.poisson],
                [np.random.exponential, np.random.uniform],
            )
        )
        Wtargs = np.vstack(
            (
                [{"loc": 2, "scale": 2}, {"lam": 5}],
                [{"scale": 2}, {"low": 5, "high": 10}],
            )
        )
        check = np.vstack(
            ([self.exp_normal, self.exp_poisson], [self.exp_exp, self.exp_unif])
        )
        A = sbm(self.n, self.Psy, wt=Wt, directed=True, loops=True, wtargs=Wtargs)
        for i in range(0, len(self.n)):
            for j in range(0, len(self.n)):
                irange = np.arange(self.vcount[i] - self.n[i], self.vcount[i])
                jrange = np.arange(self.vcount[j] - self.n[j], self.vcount[j])

                block = A[
                    (self.vcount[i] - self.n[i]) : self.vcount[i],
                    (self.vcount[j] - self.n[j]) : self.vcount[j],
                ]
                self.assertTrue(
                    np.isclose(np.mean(block != 0), self.Psy[i, j], atol=0.02)
                )
                fit = check[i, j](block[block != 0])
                for k, v in fit.items():
                    self.assertTrue(np.isclose(v, Wtargs[i, j][k], atol=0.2))
        self.assertFalse(is_symmetric(A))
        self.assertFalse(is_loopless(A))
        # check dimensions
        self.assertTrue(A.shape == (np.sum(self.n), np.sum(self.n)))
        pass

    def test_sbm_multiwt_undirected_loopy(self):
        np.random.seed(12345)
        Wt = np.vstack(
            (
                [np.random.normal, np.random.poisson],
                [np.random.poisson, np.random.uniform],
            )
        )
        Wtargs = np.vstack(
            ([{"loc": 2, "scale": 2}, {"lam": 5}], [{"lam": 5}, {"low": 5, "high": 10}])
        )
        check = np.vstack(
            ([self.exp_normal, self.exp_poisson], [self.exp_poisson, self.exp_unif])
        )
        A = sbm(self.n, self.Psy, wt=Wt, directed=False, loops=True, wtargs=Wtargs)
        for i in range(0, len(self.n)):
            for j in range(0, len(self.n)):
                irange = np.arange(self.vcount[i] - self.n[i], self.vcount[i])
                jrange = np.arange(self.vcount[j] - self.n[j], self.vcount[j])

                block = A[
                    (self.vcount[i] - self.n[i]) : self.vcount[i],
                    (self.vcount[j] - self.n[j]) : self.vcount[j],
                ]
                self.assertTrue(
                    np.isclose(np.mean(block != 0), self.Psy[i, j], atol=0.02)
                )
                fit = check[i, j](block[block != 0])
                for k, v in fit.items():
                    self.assertTrue(np.isclose(v, Wtargs[i, j][k], atol=0.2))
        self.assertTrue(is_symmetric(A))
        self.assertFalse(is_loopless(A))
        # check dimensions
        self.assertTrue(A.shape == (np.sum(self.n), np.sum(self.n)))
        pass

    def test_sbm_dc_dc_kws_directed_loopy_weights(self):
        np.random.seed(self.seed)
        funcs = [np.random.power, np.random.uniform]
        dc_kwss = [{"a": 3}, {"low": 5, "high": 10}]
        dc = np.hstack(
            (
                [
                    [funcs[i](**dc_kwss[i]) for _ in range(self.n[i])]
                    for i in range(len(self.n))
                ]
            )
        )
        for i in range(0, len(self.n)):
            dc[self.vcount[i] - self.n[i] : self.vcount[i]] /= sum(
                dc[self.vcount[i] - self.n[i] : self.vcount[i]]
            )
        A = sbm(self.n, self.Psy, directed=True, loops=True, dc=dc)
        communities = np.hstack([[comm] * self.n[comm] for comm in range(len(self.n))])
        for i, ki in zip(range(sum(self.n)), communities):
            degree = sum([A[i][j] for j in range(sum(self.n))])
            theta_hat = degree / sum(
                [
                    self.Psy[ki][kj] * self.n[ki] * self.n[kj]
                    for kj in range(len(self.n))
                ]
            )
            self.assertTrue(np.isclose(theta_hat, dc[i], atol=0.01))
        # check dimensions
        self.assertTrue(A.shape == (np.sum(self.n), np.sum(self.n)))
        pass

    def test_sbm_dc_dc_kws_directed_loopy(self):
        np.random.seed(self.seed)
        funcs = [np.random.power, np.random.uniform]
        dc_kwss = [{"a": 3}, {"low": 5, "high": 10}]
        for i in range(len(funcs)):
            A = sbm(
                self.n,
                self.Psy,
                directed=True,
                loops=True,
                dc=funcs[i],
                dc_kws=dc_kwss[i],
            )
            for i in range(0, len(self.n)):
                for j in range(0, len(self.n)):
                    block = A[
                        (self.vcount[i] - self.n[i]) : self.vcount[i],
                        (self.vcount[j] - self.n[j]) : self.vcount[j],
                    ]
                    if i == j:
                        block = remove_diagonal(block)
                    self.assertTrue(
                        np.isclose(np.mean(block), self.Psy[i, j], atol=0.02)
                    )
            self.assertFalse(is_symmetric(A))
            self.assertFalse(is_loopless(A))
            # check dimensions
            self.assertTrue(A.shape == (np.sum(self.n), np.sum(self.n)))
        pass

    def test_sbm_multi_dc_dc_kws(self):
        np.random.seed(self.seed)
        dc = [np.random.power, np.random.uniform]
        dc_kws = [{"a": 3}, {"low": 5, "high": 10}]
        A = sbm(self.n, self.Psy, directed=True, loops=True, dc=dc, dc_kws=dc_kws)
        for i in range(0, len(self.n)):
            for j in range(0, len(self.n)):
                block = A[
                    (self.vcount[i] - self.n[i]) : self.vcount[i],
                    (self.vcount[j] - self.n[j]) : self.vcount[j],
                ]
                if i == j:
                    block = remove_diagonal(block)
                self.assertTrue(np.isclose(np.mean(block), self.Psy[i, j], atol=0.02))
        self.assertFalse(is_symmetric(A))
        self.assertFalse(is_loopless(A))
        # check dimensions
        self.assertTrue(A.shape == (np.sum(self.n), np.sum(self.n)))
        pass

    def test_sbm_multi_dc_empty_dc_kws(self):
        np.random.seed(self.seed)
        dc = [np.random.rayleigh, np.random.uniform]
        A = sbm(self.n, self.Psy, directed=True, loops=True, dc=dc)
        for i in range(0, len(self.n)):
            for j in range(0, len(self.n)):
                block = A[
                    (self.vcount[i] - self.n[i]) : self.vcount[i],
                    (self.vcount[j] - self.n[j]) : self.vcount[j],
                ]
                if i == j:
                    block = remove_diagonal(block)
                self.assertTrue(np.isclose(np.mean(block), self.Psy[i, j], atol=0.02))
        self.assertFalse(is_symmetric(A))
        self.assertFalse(is_loopless(A))
        # check dimensions
        self.assertTrue(A.shape == (np.sum(self.n), np.sum(self.n)))
        pass

    def test_bad_inputs(self):
        with self.assertRaises(TypeError):
            n = "1"
            sbm(n, self.Psy)

        with self.assertRaises(ValueError):
            n = ["1", 10]
            sbm(n, self.Psy)

        with self.assertRaises(TypeError):
            p = 0.5
            sbm(self.n, p)

        with self.assertRaises(ValueError):
            p = [[0.5]]
            sbm(self.n, p)

        with self.assertRaises(ValueError):
            p = [[5, 5], [4, 4]]
            sbm(self.n, p)

        with self.assertRaises(ValueError):
            p = ["str"]
            sbm(self.n, p)

        with self.assertRaises(TypeError):
            wt = "1"
            sbm(self.n, self.Psy, wt=wt)

        with self.assertRaises(TypeError):
            wt = [[1]]
            sbm(self.n, self.Psy, wt=wt)

        with self.assertRaises(ValueError):
            wtargs = [[1, 1], [1, 1]]
            wt = [[1]]
            sbm(self.n, self.Psy, wt=wt, wtargs=wtargs)

        with self.assertRaises(ValueError):
            wt = [[1, 1], [1, 1]]
            wtargs = [[1, 1]]
            sbm(self.n, self.Psy, wt=wt, wtargs=wtargs)

        with self.assertRaises(TypeError):
            wt = [[1, 1], [1, 1]]
            wtargs = [[1, 1], [1, 1]]
            sbm(self.n, self.Psy, wt=wt, wtargs=wtargs)

        with self.assertRaises(ValueError):
            sbm(self.n, self.Pns)

        with self.assertRaises(ValueError):
            wt = [
                [np.random.uniform, np.random.beta],
                [np.random.uniform, np.random.normal],
            ]
            wtargs = [[1, 1], [1, 1]]
            sbm(self.n, self.Psy, wt=wt, wtargs=wtargs)

        with self.assertRaises(ValueError):
            wt = [
                [np.random.uniform, np.random.uniform],
                [np.random.uniform, np.random.normal],
            ]
            wtargs = [[1, 2], [1, 1]]
            sbm(self.n, self.Psy, wt=wt, wtargs=wtargs)

        with self.assertRaises(TypeError):
            # Check that the paramters are a dict
            dc = np.random.uniform
            dc_kws = [1, 2]
            sbm(self.n, self.Psy, dc=dc, dc_kws=dc_kws)

        with self.assertRaises(ValueError):
            # There are non-numeric elements in p
            dc = ["1"] * sum(self.n)
            sbm(self.n, self.Psy, dc=dc)

        with self.assertRaises(ValueError):
            # dc must have size sum(n)
            dc = [1, 1]
            sbm(self.n, self.Psy, dc=dc)

        with self.assertRaises(ValueError):
            # Values in dc cannot be negative
            dc = -1 * np.ones(sum(self.n))
            sbm(self.n, self.Psy, dc=dc)

        with self.assertWarns(UserWarning):
            # Check that probabilities sum to 1 in each block
            dc = np.ones(sum(self.n))
            sbm(self.n, self.Psy, dc=dc)

        with self.assertRaises(ValueError):
            # dc must be a function, list, or np.array
            dc = {"fail", "me"}
            sbm(self.n, self.Psy, dc=dc)

        with self.assertRaises(ValueError):
            # Check that the paramters are correct len
            dc = [np.random.uniform]
            dc_kws = {}
            sbm(self.n, self.Psy, dc=dc, dc_kws=dc_kws)

        with self.assertRaises(TypeError):
            # dc_kws must be array-like
            dc = [np.random.uniform] * len(self.n)
            dc_kws = {"low": 0, "high": 1}
            sbm(self.n, self.Psy, dc=dc, dc_kws=dc_kws)

        with self.assertRaises(ValueError):
            # dc_kws must be of correct length
            dc = [np.random.uniform] * len(self.n)
            dc_kws = [{}]
            sbm(self.n, self.Psy, dc=dc, dc_kws=dc_kws)

        with self.assertRaises(TypeError):
            # dc_kws must be of correct length
            dc = [np.random.uniform] * len(self.n)
            dc_kws = [1] + [{}] * (len(self.n) - 1)
            sbm(self.n, self.Psy, dc=dc, dc_kws=dc_kws)


class Test_RDPG(unittest.TestCase):
    @classmethod
    def setUpClass(cls):
        cls.n = [50, 70]
        cls.Pns = np.vstack(([0.6, 0.2], [0.3, 0.4]))
        # define symmetric probability as evenly weighted
        cls.Psy = np.vstack(([0.6, 0.2], [0.3, 0.4]))
        cls.Psy = symmetrize(cls.Psy)

    def test_dimensions(self):
        X = np.array([[1, 1], [1, 1], [1, 1], [1, 0], [1, 0]])
        A = rdpg(X)
        self.assertTrue(A.shape, (5, 5))

    def test_inputs(self):
        x1 = np.array([[1, 1], [1, 1]])
        x2 = np.array([[1, 1]])
        x3 = np.zeros((2, 2, 2))
        with self.assertRaises(TypeError):
            p_from_latent("hi")  # wrong type
        with self.assertRaises(ValueError):
            p_from_latent(x1, x2)  # dimension mismatch
        with self.assertRaises(ValueError):
            p_from_latent(x3)  # wrong num dimensions
        with self.assertRaises(TypeError):
            sample_edges("XD")  # wrong type
        with self.assertRaises(ValueError):
            sample_edges(x3)  # wrong num dimensions
        with self.assertRaises(ValueError):
            sample_edges(x2)  # wrong shape for P

    def test_er_p_is_close(self):
        np.random.seed(8888)
        X = 0.5 * np.ones((100, 2))
        graphs = []
        P = p_from_latent(X, rescale=True, loops=True)
        for i in range(1000):
            graphs.append(sample_edges(P, directed=True, loops=True))
        graphs = np.stack(graphs)
        self.assertAlmostEqual(np.mean(graphs), 0.5, delta=0.001)
        # mean_graph = np.mean(graphs, axis=0)
        # this only seems to work as n_graphs -> 10000
        # np.testing.assert_allclose(P, mean_graph, atol=0.05)

    def test_mini_sbm_p_is_close(self):
        np.random.seed(8888)
        blocks = np.array([[0.8, 0.1], [0.1, 0.5]])
        X = np.array([[-0.87209812, -0.19860733], [-0.26405006, 0.65595546]])
        graphs = []
        P = p_from_latent(X, rescale=True, loops=True)
        for i in range(10000):
            graphs.append(sample_edges(P, directed=False, loops=True))
        graphs = np.stack(graphs)
        mean_graph = np.mean(graphs, axis=0)
        # this atol should be ~5 stdev away
        np.testing.assert_allclose(blocks, mean_graph, atol=0.025)

    def test_kwarg_passing(self):
        np.random.seed(8888)
        X = 0.5 * np.ones((300, 2))
        g = rdpg(X, rescale=True, loops=True, directed=True)
        self.assertFalse(is_symmetric(g))
        self.assertFalse(is_loopless(g))
        g = rdpg(X, rescale=True, loops=False, directed=True)
        self.assertFalse(is_symmetric(g))
        self.assertTrue(is_loopless(g))
        g = rdpg(X, rescale=True, loops=False, directed=False)
        self.assertTrue(is_symmetric(g))
        self.assertTrue(is_loopless(g))<|MERGE_RESOLUTION|>--- conflicted
+++ resolved
@@ -5,13 +5,8 @@
 import graspologic as gs
 import numpy as np
 import networkx as nx
-<<<<<<< HEAD
 from graspologic.simulations import *
-from graspologic.utils.utils import is_symmetric, is_loopless
-=======
-from graspy.simulations import *
-from graspy.utils.utils import is_symmetric, is_loopless, symmetrize, cartprod
->>>>>>> 4ef123c0
+from graspologic.utils.utils import is_symmetric, is_loopless, symmetrize, cartprod
 
 
 def remove_diagonal(A):
